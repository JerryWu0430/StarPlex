<<<<<<< HEAD
import React, { useEffect, useRef, useState } from 'react';
import mapboxgl from 'mapbox-gl';
import './App.css';
=======
// import React from 'react';
// import logo from './logo.svg';
// import './App.css';

// function App() {
//   return (
//     <div className="App">
//       <header className="App-header">
//         <img src={logo} className="App-logo" alt="logo" />
//         <p>
//           Edit <code>src/App.tsx</code> and save to reload.
//         </p>
//         <a
//           className="App-link"
//           href="https://reactjs.org"
//           target="_blank"
//           rel="noopener noreferrer"
//         >
//           Learn React
//         </a>
//       </header>
//     </div>
//   );
// }

// export default App;
import React from "react";
import "./App.css";
import Map from "./Components/AudienceMap";
>>>>>>> 0c5e772e

import 'mapbox-gl/dist/mapbox-gl.css';

interface LocationFeature {
  type: 'Feature';
  geometry: {
    type: 'Polygon';
    coordinates: number[][][];
  } | {
    type: 'Point';
    coordinates: number[];
  };
  properties: {
    name: string;
    area_code: string;
    borough: string;
    country: string;
    description: string;
    target_fit: string;
    weight: number;
    display_name: string;
    bbox?: {
      min_lat: number;
      max_lat: number;
      min_lon: number;
      max_lon: number;
    };
    center_lat: number;
    center_lng: number;
    feature_type: 'polygon' | 'point';
  };
}

interface GeoJSONData {
  type: 'FeatureCollection';
  features: LocationFeature[];
  metadata: {
    total_locations: number;
    query_params: any;
    generated_at: string;
  };
}

const MapboxExample = () => {
  const mapContainerRef = useRef<HTMLDivElement>(null);
  const mapRef = useRef<mapboxgl.Map | null>(null);
  const hoverCardRef = useRef<HTMLDivElement | null>(null);
  const [data, setData] = useState<GeoJSONData | null>(null);
  const [loading, setLoading] = useState(true);

  useEffect(() => {
    // Fetch data from the backend
    const fetchAudienceData = async () => {
      try {
        const response = await fetch('http://localhost:8000/audience-map');
        const geojsonData = await response.json();
        setData(geojsonData);
      } catch (error) {
        console.error('Error fetching audience data:', error);
        // Use the sample data you provided as fallback
        //setData({
        //  type: "FeatureCollection",
        //  features: [
        //    {
        //      type: "Feature",
        //      geometry: {
        //        type: "Point",
        //        coordinates: [-73.980359, 40.7653848]
        //      },
        //      properties: {
        //        name: "Midtown Manhattan",
        //        area_code: "10001",
        //        borough: "Manhattan",
        //        country: "USA",
        //        description: "Midtown Manhattan is a bustling area filled with corporate offices, restaurants, and high-end gyms like Sitaras, making it ideal for fitness-conscious professionals.",
        //        target_fit: "High concentration of young professionals with access to upscale gyms and health-focused dining options.",
        //        weight: 5,
        //        display_name: "USA Brooklyn Delicatessen, 200, West 57th Street, Midtown East, Manhattan Community Board 5, Manhattan, New York County, City of New York, New York, 10019, United States"
        //      }
        //    },
        //    {
        //      type: "Feature",
        //      geometry: {
        //        type: "Point",
        //        coordinates: [-74.009271, 40.7076681]
        //      },
        //      properties: {
        //        name: "Financial District",
        //        area_code: "10005",
        //        borough: "Manhattan",
        //        country: "USA",
        //        description: "The Financial District is a hub for professionals with a growing focus on wellness and health.",
        //        target_fit: "Many young professionals work here and prioritize fitness and healthy eating.",
        //        weight: 5,
        //        display_name: "Financial District, Manhattan, New York County, City of New York, New York, 10045, United States"
        //      }
        //    },
        //    {
        //      type: "Feature",
        //      geometry: {
        //        type: "Point",
        //        coordinates: [-0.0798926, 51.5266694]
        //      },
        //      properties: {
        //        name: "Shoreditch",
        //        area_code: "EC1V",
        //        borough: "Hackney",
        //        country: "UK",
        //        description: "Shoreditch is a trendy area in East London known for its vibrant tech scene and health-conscious lifestyle.",
        //        target_fit: "Popular among young professionals who value fitness and healthy dining options.",
        //        weight: 5,
        //        display_name: "Shoreditch, London Borough of Hackney, London, Greater London, England, EC2A 3AR, United Kingdom"
        //      }
        //    },
        //    {
        //      type: "Feature",
        //      geometry: {
        //        type: "Point",
        //        coordinates: [-73.9987505, 40.72288]
        //      },
        //      properties: {
        //        name: "SoHo",
        //        area_code: "10013",
        //        borough: "Manhattan",
        //        country: "USA",
        //        description: "SoHo is a fashionable neighborhood with a mix of upscale boutiques and health-conscious eateries.",
        //        target_fit: "Young professionals living and working here often prioritize fitness and healthy living.",
        //        weight: 5,
        //        display_name: "SoHo, Manhattan, New York County, City of New York, New York, 10012, United States"
        //      }
        //    },
        //    {
        //      type: "Feature",
        //      geometry: {
        //        type: "Point",
        //        coordinates: [-118.4956771, 34.0204568]
        //      },
        //      properties: {
        //        name: "Downtown Los Angeles",
        //        area_code: "90012",
        //        borough: "Los Angeles County",
        //        country: "USA",
        //        description: "Downtown LA is experiencing a resurgence with new gyms and health-focused restaurants emerging.",
        //        target_fit: "Growing hub for young professionals interested in fitness and wellness.",
        //        weight: 5,
        //        display_name: "Soka Gakkai International-USA Head Office, 6th Court, Downtown Santa Monica, Santa Monica, Los Angeles County, California, 90401, United States"
        //      }
        //    },
        //    {
        //      type: "Feature",
        //      geometry: {
        //        type: "Point",
        //        coordinates: [-87.6282334, 41.8830439]
        //      },
        //      properties: {
        //        name: "The Loop",
        //        area_code: "60601",
        //        borough: "Cook County",
        //        country: "USA",
        //        description: "The Loop is Chicago's central business district with a high concentration of young professionals.",
        //        target_fit: "Many fitness-conscious individuals work here and seek healthy dining options.",
        //        weight: 5,
        //        display_name: "Staypineapple, An Iconic Hotel, The Loop, 1, West Washington Street, Theatre District, Loop, Chicago, Cook County, Illinois, 60602, United States"
        //      }
        //    },
        //    {
        //      type: "Feature",
        //      geometry: {
        //        type: "Point",
        //        coordinates: [-0.0190006, 51.5048954]
        //      },
        //      properties: {
        //        name: "Canary Wharf",
        //        area_code: "E14",
        //        borough: "Tower Hamlets",
        //        country: "UK",
        //        description: "Canary Wharf is a major financial hub in London with a growing focus on wellness and fitness.",
        //        target_fit: "Highly concentrated area of young professionals interested in health and fitness.",
        //        weight: 5,
        //        display_name: "Canary Wharf, London Borough of Tower Hamlets, London, Greater London, England, E14 5AB, United Kingdom"
        //      }
        //    },
        //    {
        //      type: "Feature",
        //      geometry: {
        //        type: "Point",
        //        coordinates: [153.0273743, -27.466829]
        //      },
        //      properties: {
        //        name: "Brisbane CBD",
        //        area_code: "4000",
        //        borough: "Brisbane City",
        //        country: "Australia",
        //        description: "The Brisbane CBD is a vibrant area with a strong focus on outdoor activities and health-conscious living.",
        //        target_fit: "Popular among young professionals who prioritize fitness and healthy eating.",
        //        weight: 5,
        //        display_name: "MBE Brisbane CBD, 241, Adelaide Street, Golden Triangle, Brisbane City, Greater Brisbane, Queensland, 4000, Australia"
        //      }
        //    },
        //    {
        //      type: "Feature",
        //      geometry: {
        //        type: "Point",
        //        coordinates: [-0.1278, 51.5074]
        //      },
        //      properties: {
        //        name: "Singapore CBD",
        //        area_code: "048621",
        //        borough: "Central Region",
        //        country: "Singapore",
        //        description: "The Singapore CBD is a bustling area with a high concentration of fitness-conscious professionals.",
        //        target_fit: "Many young professionals work here and seek healthy dining options.",
        //        weight: 5,
        //        display_name: "London, UK"
        //      }
        //    },
        //    {
        //      type: "Feature",
        //      geometry: {
        //        type: "Point",
        //        coordinates: [55.0910742, 24.9775987]
        //      },
        //      properties: {
        //        name: "Dubai Downtown",
        //        area_code: "Downtown Dubai",
        //        borough: "Dubai",
        //        country: "UAE",
        //        description: "Dubai Downtown is a modern and vibrant area with a focus on luxury and wellness.",
        //        target_fit: "High-end gyms like Embody Fitness attract fitness-conscious young professionals.",
        //        weight: 5,
        //        display_name: "مركز الإمارات العربية المتحدة للصرافة, شارع الجاليريا, وسط مدينة جبل علي, جبل علي الصناعية 2, دبي, الإمارات العربية المتحدة"
        //      }
        //    }
        //  ],
        //  metadata: {
        //    total_locations: 10,
        //    query_params: {
        //      startup_idea: "An app that helps you find the best lunch deals in your area depending on your dietary restrictions and fitness goals",
        //      target_description: "A fitness-conscious young professional who is looking for a healthy lunch deal near their workplace. They probably want something high protein and low carb.",
        //      country: null
        //    },
        //    generated_at: "2024-01-01T00:00:00Z"
        //  }
        //});
      } finally {
        setLoading(false);
      }
    };

    fetchAudienceData();
  }, []);

  useEffect(() => {
    if (!data || !mapContainerRef.current) return;

    mapboxgl.accessToken = 'pk.eyJ1IjoiYWR3aXRoYW5zIiwiYSI6ImNtZ3Y0ejF1ajBna3gya3NlOGxlM2dvaHQifQ.Nm-Nyqb3OLpB1cpZCzvTIw';

    // Clean up existing map if it exists
    if (mapRef.current) {
      try {
        mapRef.current.remove();
      } catch (error) {
        console.warn('Error removing existing map:', error);
      }
      mapRef.current = null;
    }

    mapRef.current = new mapboxgl.Map({
      container: mapContainerRef.current!,
      style: 'mapbox://styles/mapbox/standard',
      config: {
        basemap: {
          theme: 'monochrome',
          lightPreset: 'day'
        }
      },
      center: [-120, 50],
      zoom: 2
    });

    mapRef.current.on('load', () => {
      if (!mapRef.current || !data) return;

      // Check if source already exists before adding
      if (!mapRef.current.getSource('audience-data')) {
        // Add the audience data source
        mapRef.current.addSource('audience-data', {
          type: 'geojson',
          data: data
        });
      } else {
        // Update existing source with new data
        const source = mapRef.current.getSource('audience-data') as mapboxgl.GeoJSONSource;
        source.setData(data);
      }

      // Add background source for blue baseline
      if (!mapRef.current.getSource('audience-background')) {
        mapRef.current.addSource('audience-background', {
          type: 'geojson',
          data: {
            type: 'FeatureCollection',
            features: [{
              type: 'Feature',
              geometry: {
                type: 'Polygon',
                coordinates: [[
                  [-180, -90],
                  [180, -90],
                  [180, 90],
                  [-180, 90],
                  [-180, -90]
                ]]
              },
              properties: {}
            }]
          }
        });
      }

      // Remove existing layers if they exist
      if (mapRef.current.getLayer('audience-heatmap')) {
        mapRef.current.removeLayer('audience-heatmap');
      }
      if (mapRef.current.getLayer('audience-background')) {
        mapRef.current.removeLayer('audience-background');
      }

      // Add blue background layer for baseline
      mapRef.current.addLayer({
        id: 'audience-background',
        type: 'fill',
        source: 'audience-background',
        paint: {
          'fill-color': 'rgba(0, 100, 255, 0.2)', // Blue baseline
          'fill-opacity': 0.3
        }
      });

      // Add Mapbox native heatmap layer for all features
      mapRef.current.addLayer({
        id: 'audience-heatmap',
        type: 'heatmap',
        source: 'audience-data',
        paint: {
          // Weight based on the score (1-5) for polygon areas only
          'heatmap-weight': [
            'interpolate',
            ['linear'],
            ['get', 'weight'],
            1, 0.2,
            2, 0.4,
            3, 0.6,
            4, 0.8,
            5, 1.0
          ],
          // Higher intensity at low zoom levels to ensure visibility
          'heatmap-intensity': [
            'interpolate',
            ['linear'],
            ['zoom'],
            0, 3,    // High intensity at global view
            3, 2,    // Medium intensity at country level
            6, 1.5,  // Lower intensity at city level
            10, 1    // Normal intensity when zoomed in
          ],
          // Color gradient from blue (low) to red (high) with proper blue baseline
          'heatmap-color': [
            'interpolate',
            ['linear'],
            ['heatmap-density'],
            0, 'rgba(0, 0, 255, 0)',       // Transparent for zero density (shows background)
            0.05, 'rgba(0, 100, 255, 0.3)', // Blue for very low density
            0.1, 'rgba(0, 150, 255, 0.5)',  // Blue for low density
            0.2, 'rgba(0, 255, 255, 0.7)',  // Cyan
            0.4, 'rgba(0, 255, 0, 0.8)',   // Green
            0.6, 'rgba(255, 255, 0, 0.9)',  // Yellow
            1, 'rgba(255, 0, 0, 1)'         // Red for high density
          ],
          // Smaller radius for better visibility when zoomed out
          'heatmap-radius': [
            'interpolate',
            ['linear'],
            ['zoom'],
            0, 80,     // Smaller radius at global view
            2, 70,     // Smaller at continent level
            4, 60,     // Medium at country level
            6, 50,     // Medium at state level
            8, 40,     // At city level
            10, 30     // When zoomed in
          ],
          // Higher opacity for better visibility, especially at global zoom
          'heatmap-opacity': [
            'interpolate',
            ['linear'],
            ['zoom'],
            0, 1.0,   // Full opacity at global view
            3, 0.9,   // High opacity at continent level
            6, 0.8,   // Medium opacity at country level
            10, 0.7   // Lower opacity when zoomed in
          ]
        }
      });


      // Create a floating hover card element
      const hoverCard = document.createElement('div');
      hoverCard.className = 'hover-card';
      hoverCard.style.cssText = `
        position: absolute;
        background: #2f4f4f;
        border: 1px solid #4a6b6b;
        border-radius: 8px;
        padding: 12px;
        color: white;
        font-family: -apple-system, BlinkMacSystemFont, 'Segoe UI', Roboto, sans-serif;
        font-size: 14px;
        max-width: 300px;
        pointer-events: none;
        z-index: 1000;
        box-shadow: 0 4px 16px rgba(0, 0, 0, 0.3);
        opacity: 0;
        transition: opacity 0.2s ease;
      `;
      document.body.appendChild(hoverCard);
      hoverCardRef.current = hoverCard;

      // Update hover card position on mouse move
      const updateHoverCardPosition = (e: MouseEvent) => {
        if (hoverCardRef.current) {
          hoverCardRef.current.style.left = (e.clientX + 10) + 'px';
          hoverCardRef.current.style.top = (e.clientY - 10) + 'px';
        }
      };

      document.addEventListener('mousemove', updateHoverCardPosition);

      // Store the function reference for cleanup
      (mapRef.current as any)._updateHoverCardPosition = updateHoverCardPosition;

      // Add hover events for polygons and points
      const handleMouseEnter = (e: any) => {
        if (mapRef.current) {
          mapRef.current.getCanvas().style.cursor = 'pointer';
        }
      };

      const handleMouseMove = (e: any) => {
        const properties = e.features?.[0]?.properties;
        if (properties && hoverCardRef.current) {
          hoverCardRef.current.innerHTML = `
            <div style="font-weight: 600; margin-bottom: 4px;">${properties.name}</div>
            <div style="color: #a0a0a0; font-size: 12px; margin-bottom: 8px;">${properties.borough}, ${properties.country}</div>
            <div style="font-size: 12px; line-height: 1.4;">
              <div><strong>Score:</strong> ${properties.weight.toFixed(1)}/5</div>
              <div style="margin-top: 4px;"><strong>Description:</strong> ${properties.description.substring(0, 100)}${properties.description.length > 100 ? '...' : ''}</div>
            </div>
          `;
          hoverCardRef.current.style.opacity = '1';
        }
      };

      const handleMouseLeave = () => {
        if (mapRef.current) {
          mapRef.current.getCanvas().style.cursor = '';
        }
        if (hoverCardRef.current) {
          hoverCardRef.current.style.opacity = '0';
        }
      };

      // Add hover events for heatmap layer (works at all zoom levels)
      mapRef.current.on('mouseenter', 'audience-heatmap', handleMouseEnter);
      mapRef.current.on('mousemove', 'audience-heatmap', handleMouseMove);
      mapRef.current.on('mouseleave', 'audience-heatmap', handleMouseLeave);

      // Add click event for popups on polygons
      const handleClick = (e: any) => {
        if (!mapRef.current) return;

        const coordinates = e.lngLat;
        const properties = e.features?.[0]?.properties;

        if (properties) {
          new mapboxgl.Popup()
            .setLngLat(coordinates)
            .setHTML(`
              <div class="popup-content">
                <h3 class="popup-title">${properties.name}</h3>
                <p class="popup-location">${properties.borough}, ${properties.country}</p>
                <div class="popup-description">
                  <p><strong>Description:</strong> ${properties.description}</p>
                  <p><strong>Target Fit:</strong> ${properties.target_fit}</p>
                  <p><strong>Score:</strong> ${properties.weight.toFixed(1)}/5</p>
                </div>
              </div>
            `)
            .addTo(mapRef.current);
        }
      };

      // Add click events for heatmap layer
      mapRef.current.on('click', 'audience-heatmap', handleClick);
    });

    // Cleanup function
    return () => {
      // Clean up hover card and event listeners first
      if (hoverCardRef.current && hoverCardRef.current.parentNode) {
        hoverCardRef.current.parentNode.removeChild(hoverCardRef.current);
        hoverCardRef.current = null;
      }

      // Clean up event listeners
      const updateHoverCardPosition = (mapRef.current as any)?._updateHoverCardPosition;
      if (updateHoverCardPosition) {
        document.removeEventListener('mousemove', updateHoverCardPosition);
      }

      // Clean up map last
      if (mapRef.current) {
        try {
          mapRef.current.remove();
        } catch (error) {
          console.warn('Error removing map:', error);
        }
        mapRef.current = null;
      }
    };
  }, [data]);

  if (loading) {
    return (
      <div style={{
        height: '100vh',
        display: 'flex',
        alignItems: 'center',
        justifyContent: 'center',
        background: '#1a1a1a',
        color: 'white',
        fontSize: '18px'
      }}>
        Loading audience data...
      </div>
    );
  }

  return <div id="map" ref={mapContainerRef} style={{ height: '100vh' }}></div>;
};

function App() {
  return (
    <div className="App">
<<<<<<< HEAD
      <MapboxExample />
=======
      <Map />
>>>>>>> 0c5e772e
    </div>
  );
}

export default App;<|MERGE_RESOLUTION|>--- conflicted
+++ resolved
@@ -1,8 +1,3 @@
-<<<<<<< HEAD
-import React, { useEffect, useRef, useState } from 'react';
-import mapboxgl from 'mapbox-gl';
-import './App.css';
-=======
 // import React from 'react';
 // import logo from './logo.svg';
 // import './App.css';
@@ -32,7 +27,6 @@
 import React from "react";
 import "./App.css";
 import Map from "./Components/AudienceMap";
->>>>>>> 0c5e772e
 
 import 'mapbox-gl/dist/mapbox-gl.css';
 
@@ -586,11 +580,7 @@
 function App() {
   return (
     <div className="App">
-<<<<<<< HEAD
-      <MapboxExample />
-=======
       <Map />
->>>>>>> 0c5e772e
     </div>
   );
 }
