--- conflicted
+++ resolved
@@ -376,20 +376,6 @@
                 ref={chatContainerRef}
                 className="max-h-96 overflow-y-auto p-4 flex flex-col-reverse custom-scrollbar"
               >
-<<<<<<< HEAD
-                <div
-                  className={`max-w-[80%] rounded-lg p-3 ${msg.role === "user"
-                      ? "bg-primary text-primary-foreground"
-                      : "bg-muted"
-                    }`}
-                >
-                  {msg.role === "assistant" ? (
-                    <MarkdownRenderer content={msg.content} />
-                  ) : (
-                    <p className="text-sm whitespace-pre-wrap">{msg.content}</p>
-                  )}
-                </div>
-=======
                 {/* Messages in reverse order so newest is at bottom */}
                 {[...chatMessages].reverse().map((msg, idx) => (
                   <div
@@ -411,7 +397,6 @@
                     </div>
                   </div>
                 ))}
->>>>>>> 1487ff84
               </div>
             </div>
           </div>
