--- conflicted
+++ resolved
@@ -1,11 +1,7 @@
 "use client";
 
 import React, { useState, useRef, useEffect } from "react";
-<<<<<<< HEAD
-import { X, ExternalLink, MapPin, Building2, Users, TrendingUp, Calendar, Star, AlertTriangle, Link as LinkIcon, BarChart3, DollarSign, Brain, Target } from "lucide-react";
-=======
-import { X, ExternalLink, MapPin, Building2, Users, TrendingUp, Calendar, Star, AlertTriangle, Link as LinkIcon, Search } from "lucide-react";
->>>>>>> 3e178b45
+import { X, ExternalLink, MapPin, Building2, Users, TrendingUp, Calendar, Star, AlertTriangle, Link as LinkIcon, BarChart3, DollarSign, Brain, Target, Search } from "lucide-react";
 
 // Types for different pin data
 interface VCPinData {
@@ -709,36 +705,33 @@
           <div className="flex items-center gap-2">
             <button
               onClick={handlePerplexitySearch}
-              className={`flex items-center gap-1.5 px-3 py-1.5 rounded-lg transition-all group ${
-                pinData.type === 'vc' 
-                  ? 'bg-green-500/20 hover:bg-green-500/30 border border-green-500/40 hover:border-green-500/60' 
-                  : pinData.type === 'competitor'
+              className={`flex items-center gap-1.5 px-3 py-1.5 rounded-lg transition-all group ${pinData.type === 'vc'
+                ? 'bg-green-500/20 hover:bg-green-500/30 border border-green-500/40 hover:border-green-500/60'
+                : pinData.type === 'competitor'
                   ? 'bg-red-500/20 hover:bg-red-500/30 border border-red-500/40 hover:border-red-500/60'
                   : pinData.type === 'cofounder'
-                  ? 'bg-purple-500/20 hover:bg-purple-500/30 border border-purple-500/40 hover:border-purple-500/60'
-                  : 'bg-blue-500/20 hover:bg-blue-500/30 border border-blue-500/40 hover:border-blue-500/60'
-              }`}
+                    ? 'bg-purple-500/20 hover:bg-purple-500/30 border border-purple-500/40 hover:border-purple-500/60'
+                    : 'bg-blue-500/20 hover:bg-blue-500/30 border border-blue-500/40 hover:border-blue-500/60'
+                }`}
               aria-label="Search in Perplexity"
               title="Deep dive in Perplexity"
             >
-              <Search className={`w-3.5 h-3.5 ${
-                pinData.type === 'vc' 
-                  ? 'text-green-400 group-hover:text-green-300' 
-                  : pinData.type === 'competitor'
+              <Search className={`w-3.5 h-3.5 ${pinData.type === 'vc'
+                ? 'text-green-400 group-hover:text-green-300'
+                : pinData.type === 'competitor'
                   ? 'text-red-400 group-hover:text-red-300'
                   : pinData.type === 'cofounder'
-                  ? 'text-purple-400 group-hover:text-purple-300'
-                  : 'text-blue-400 group-hover:text-blue-300'
-              }`} />
-              <span className={`text-xs font-medium ${
-                pinData.type === 'vc' 
-                  ? 'text-green-300 group-hover:text-green-200' 
-                  : pinData.type === 'competitor'
+                    ? 'text-purple-400 group-hover:text-purple-300'
+                    : 'text-blue-400 group-hover:text-blue-300'
+                }`} />
+              <span className={`text-xs font-medium ${pinData.type === 'vc'
+                ? 'text-green-300 group-hover:text-green-200'
+                : pinData.type === 'competitor'
                   ? 'text-red-300 group-hover:text-red-200'
                   : pinData.type === 'cofounder'
-                  ? 'text-purple-300 group-hover:text-purple-200'
-                  : 'text-blue-300 group-hover:text-blue-200'
-              }`}>Perplexity</span>
+                    ? 'text-purple-300 group-hover:text-purple-200'
+                    : 'text-blue-300 group-hover:text-blue-200'
+                }`}>Perplexity</span>
             </button>
             <button
               onClick={handleClose}
