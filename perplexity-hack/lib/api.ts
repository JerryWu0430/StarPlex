--- conflicted
+++ resolved
@@ -192,7 +192,6 @@
   });
 }
 
-<<<<<<< HEAD
 // New API interfaces
 export interface KeywordExtractionResponse {
   success: boolean;
@@ -290,7 +289,6 @@
 ): Promise<ComprehensiveMarketAnalysisResponse> {
   return fetchWithRetry(async () => {
     const response = await fetch(`${API_BASE_URL}/comprehensive-market-analysis`, {
-=======
 export async function sendChatMessage(
   businessIdea: string,
   message: string,
@@ -303,35 +301,27 @@
 ): Promise<ChatResponse> {
   return fetchWithRetry(async () => {
     const response = await fetch(`${API_BASE_URL}/chat`, {
->>>>>>> cbbecf47
-      method: "POST",
-      headers: {
-        "Content-Type": "application/json",
-      },
-      body: JSON.stringify({
-<<<<<<< HEAD
+      method: "POST",
+      headers: {
+        "Content-Type": "application/json",
+      },
+      body: JSON.stringify({
         user_prompt: userPrompt,
         region: region,
-=======
         business_idea: businessIdea,
         message: message,
         vcs: context?.vcs,
         cofounders: context?.cofounders,
         competitors: context?.competitors,
         demographics: context?.demographics,
->>>>>>> cbbecf47
-      }),
-    });
-
-    if (!response.ok) {
-      const errorData = await response.json().catch(() => ({ detail: response.statusText }));
-<<<<<<< HEAD
-      throw new Error(`Failed to get comprehensive market analysis: ${errorData.detail || response.statusText}`);
-=======
+      }),
+    });
+
+    if (!response.ok) {
+      const errorData = await response.json().catch(() => ({ detail: response.statusText }));
       throw new Error(`Failed to send chat message: ${errorData.detail || response.statusText}`);
->>>>>>> cbbecf47
-    }
-
-    return response.json();
-  });
-}
+    }
+
+    return response.json();
+  });
+}
